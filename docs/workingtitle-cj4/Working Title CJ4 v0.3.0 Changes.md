# Working Title CJ4 v0.3.0 Changes

Welcome to the second installment of the Working Title CRJ (v0.3.0). This is still very much a beta. Thank you to everyone who contributed to this release. This update focuses on a number of fixes to the prior version, but also includes quite a number of new features.

Demo Video: https://youtu.be/xO29LNrNY-8

## Installation
Installation is easy, simply copy the `workingtitle-aircraft-cj4` folder inside the zip file to your MSFS Community folder.

## Key Features
* Complete rebuild of templating system to accommodate FMS3000 specific formatting 'quirks' including inconsistent page numbering, inconsistent indenting, etc.
* Enhanced EXEC, ACT/MOD and Message handling and resolved several EXEC related bugs.
* Added AoA ON/OFF/AUTO PFD Menu Line and adjusted AoA Show/Hide logic.
* Updated LEGS page Layout
* Built new FPLN pages
* Further enhanced PERF pages, added temporary landing weight calculation (to be further refined with actual performance prediction)
* Added additional IDX pages, including DATABASE pages allowing lookup of any navaid in the database
* Improved autopilot handling with special attention to FLC mode (works much better for managing climb and descent speed, but still is flaky if enabled shortly after takeoff)
* Added functionality to several in-cockpit knobs and switches
* Added aircon/fan sounds as well as seatbelt announcement
* Improved cockpit lighting
* Added externally visible cabin lighting
* Added DSPL MENU & MFD ADV pages and functionality, including the ability to turn on/off supported map features and step through flight plan waypoints on PLAN view
* Improved TUN page handling of frequencies, including parsing 8.33/25khz spacing properly

### Direct To Page
* Improved formatting

### LEGS Page
* Improved formatting

### IDX / INIT REF Index Page
* Updated all templates, indents, titles and fonts throughout the pages and menus
* PROG Page 1 - updated PROG page to protect against errors
* PROG Page 2 - shows current wind, headwind component, tailwind component, ISA DEV, flight plan cross track deviation and TAS
* Database Pages now work for all waypoint types (Airport, VOR, NDB, RNAV Waypoints)

### PERF / PERF INIT
* Updated all templates, indents, titles and fonts throughout the pages and menus
* Updated takeoff and landing calculations
* Added further error protection on all PERF pages
* Updated landing weight to a calculated field (to be enhanced further)
* Takeoff and landing weights will turn yellow when they have exceeded the maximum values

### TUN Page
* Updated layout and fields
* Added shorthand inputs and all valid frequencies should be enterable

### FPLN Page
* Updated all templates, indents, titles and fonts throughout the pages and menus
* Improved EXEC, ACT/MOD and Message logic 

### DEP/ARR Page
* Updated all templates, indents, titles 

### DSPL MENU Page
* DSPL MENU on FMC now allows you to toggle intersections, navaids, airports, and flight plan altitude restrictions onto the PFD and MFD displays

### MFD ADV Page
* MFD ADV on FMC now allows you to cycle through flight plan waypoints on the MFD PLAN page

### PFD
* Updated NAV BAR at bottom of PFD to display UTC with HH:MM:SS
* Adjusted PFD menu to remove inaccurate 'units' submenu and add AOA menu item allowing AoA to be on AUTO, ON or OFF. Auto keeps Flaps 35 logic, ON turns AoA on for all phases of flight and OFF removes the AoA for all phases of flight.
* Enabled viewing of intersections, navaids, airports, and flight plan altitude restrictions on the MFD and PFD

### MFD
* Enabled stepping through waypoints in PLAN mode via MFD ADV page on FMS
* Enabled viewing of intersections, navaids, airports, and flight plan altitude restrictions on the MFD and PFD

### Misc
* Improved Autopilot handling, specifically for FLC mode (**credit: wizzlebippi**)
* Pilot fan knob works with accompanying sound (**credit: J-Hoskin**)
* CLIMATE CONTROL knob works (**credit: J-Hoskin**)
* COCKPIT TEMP knob works (**credit: J-Hoskin**)
* SOURCE knob works (**credit: J-Hoskin**)
* Seatbelt button works with accompanying sound (**credit: J-Hoskin**)
<<<<<<< HEAD
* Improved cockpit and cabin lighting (including externally visible cabin lights at night)
=======
* Improved cockpit and cabin lighting
>>>>>>> 3ee14aec

## Known Issues
* You cannot currently select Direct-To of a fix on your approach that is not the initial approach fix. This is a limitation of the sim flightplan system at present. We are investigating solutions to this issue.
* After using Direct-To, the navigation will not always automatically sequence to the next fix and may enter ROL mode. You can re-activate NAV to navigate to the next fix if you encounter this issue.
* There are cosmetic issues regarding the PFD and MFD (shapes, text, alignments). The PFD and MFD have not gotten a full layout overhaul as of this time.
* The aircraft is still using the built-in MSFS autopilot (for now). All the existing limitations of that still apply. It does behave a bit better with the various enhancements applied.<|MERGE_RESOLUTION|>--- conflicted
+++ resolved
@@ -75,11 +75,7 @@
 * COCKPIT TEMP knob works (**credit: J-Hoskin**)
 * SOURCE knob works (**credit: J-Hoskin**)
 * Seatbelt button works with accompanying sound (**credit: J-Hoskin**)
-<<<<<<< HEAD
 * Improved cockpit and cabin lighting (including externally visible cabin lights at night)
-=======
-* Improved cockpit and cabin lighting
->>>>>>> 3ee14aec
 
 ## Known Issues
 * You cannot currently select Direct-To of a fix on your approach that is not the initial approach fix. This is a limitation of the sim flightplan system at present. We are investigating solutions to this issue.

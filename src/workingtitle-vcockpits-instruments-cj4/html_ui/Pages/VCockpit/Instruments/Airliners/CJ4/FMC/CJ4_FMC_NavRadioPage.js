--- conflicted
+++ resolved
@@ -368,15 +368,10 @@
     }
     static ShowPage3(fmc) {
         fmc.clearDisplay();
-<<<<<<< HEAD
         fmc.registerPeriodicPageRefresh(() => CJ4_FMC_NavRadioPage.ShowPage3(fmc), 1000);
 
 		fmc.setTemplate([
             ["TCAS CONTROL[color]blue"],
-=======
-        fmc._templateRenderer.setTemplateRaw([
-            ["", "", "TCAS CONTROL[blue]"],
->>>>>>> 9f5d94b4
             ["MODE", "ALT TAG"],
             ["TA/RA/STBY", "REL/ABS"],
             [""],
